// Copyright 2022 OpenSSF Scorecard Authors
//
// Licensed under the Apache License, Version 2.0 (the "License");
// you may not use this file except in compliance with the License.
// You may obtain a copy of the License at
//
//      http://www.apache.org/licenses/LICENSE-2.0
//
// Unless required by applicable law or agreed to in writing, software
// distributed under the License is distributed on an "AS IS" BASIS,
// WITHOUT WARRANTIES OR CONDITIONS OF ANY KIND, either express or implied.
// See the License for the specific language governing permissions and
// limitations under the License.

package server

import (
	"bytes"
	"context"
	"crypto/ecdsa"
	"crypto/sha256"
	"crypto/x509"
	_ "embed"
	"encoding/base64"
	"encoding/hex"
	"encoding/json"
	"encoding/pem"
	"errors"
	"fmt"
	"log"
	"net/http"
	"strings"
	"time"

	"github.com/cyberphone/json-canonicalization/go/src/webpki.org/jsoncanonicalizer"
	"github.com/go-openapi/runtime/middleware"
	"github.com/go-openapi/strfmt"
	"github.com/google/go-github/v42/github"
	merkleproof "github.com/transparency-dev/merkle/proof"
	"github.com/transparency-dev/merkle/rfc6962"
	"gocloud.dev/blob"

	"github.com/ossf/scorecard-webapp/app/generated/models"
	"github.com/ossf/scorecard-webapp/app/generated/restapi/operations/results"
)

const (
	// OID source: https://github.com/sigstore/fulcio/blob/96ef49cc7662912ba37d46f738757e8d8d5b5355/docs/oid-info.md#L33
	// TODO: retrieve these by name.
	fulcioRepoRefKey  = "1.3.6.1.4.1.57264.1.6"
	fulcioRepoPathKey = "1.3.6.1.4.1.57264.1.5"
	fulcioRepoSHAKey  = "1.3.6.1.4.1.57264.1.3"
	resultsBucket     = "gs://ossf-scorecard-results"
	resultsFile       = "results.json"
	noTlogIndex       = 0
	hashedRekordKind  = "hashedrekord"
)

var (
	errWritingBucket            = errors.New("error writing to GCS bucket")
	errMultipleCerts            = errors.New("multiple certificates found for the entry")
	errEmptyCertRef             = errors.New("cert has empty repository ref")
	errEmptyCertPath            = errors.New("cert has empty repository path")
	errCertMissingURI           = errors.New("certificate has no URIs")
	errCertWorkflowPathEmpty    = errors.New("cert workflow path is empty")
	errMismatchedCertAndRequest = errors.New("repository and branch of cert doesn't match that of request")
<<<<<<< HEAD
	errNoTlogEntry              = errors.New("no transparency log entry found")
	errNotRekordEntry           = errors.New("not a rekord entry")
	errMismatchedTlogEntry      = errors.New("tlog entry does not match payload")
=======
	errNotDefaultBranch         = errors.New("branch of cert isn't the repo's default branch")
>>>>>>> b571caaf
)

type certInfo struct {
	repoFullName  string
	repoBranchRef string
	repoSHA       string
	workflowPath  string
	workflowRef   string
}

type tlogEntry struct {
	Body           string `json:"body"`
	IntegratedTime int64  `json:"integratedTime"`
	LogID          string `json:"logID"`
	LogIndex       int64  `json:"logIndex"`
	Verification   *struct {
		InclusionProof *struct {
			Hashes   []string `json:"hashes"`
			RootHash string   `json:"rootHash"`
			TreeSize uint64   `json:"treeSize"`
			LogIndex uint64   `json:"logIndex"`
		} `json:"inclusionProof,omitempty"`
		SignedEntryTimestamp strfmt.Base64 `json:"signedEntryTimestamp,omitempty"`
	} `json:"verification"`
}

// https://github.com/sigstore/rekor/blob/f01f9cd2c55eaddba9be28624fea793a26ad28c4/pkg/types/hashedrekord/v0.0.1/hashedrekord_v0_0_1_schema.json
//
//nolint:lll
type hashedRekordBody struct {
	APIVersion string `json:"apiVersion"`
	Kind       string `json:"kind"`
	Spec       struct {
		Data struct {
			Hash map[string]string `json:"hash"`
		} `json:"data"`
		Signature struct {
			Content   string `json:"content"`
			PublicKey struct {
				Content string `json:"content"`
			} `json:"publicKey"`
		} `json:"signature"`
	}
}

//go:embed fulcio_v1.crt.pem
var fulcioRoot []byte

//go:embed fulcio_intermediate.crt.pem
var fulcioIntermediate []byte

//go:embed rekor.pub
var rekorPub []byte

func PostResultsHandler(params results.PostResultParams) middleware.Responder {
	// Sanity check
	host := params.Platform
	orgName := params.Org
	repoName := params.Repo

	// Process
	err := processRequest(host, orgName, repoName, params.Publish)
	if err == nil {
		return results.NewPostResultCreated().WithPayload("successfully verified and published ScorecardResult")
	}
	var vErr verificationError
	if errors.As(err, &vErr) {
		return results.NewPostResultBadRequest().WithPayload(&models.Error{
			Code:    http.StatusBadRequest,
			Message: vErr.Error(),
		})
	}
	log.Println(err)
	return results.NewPostResultDefault(http.StatusInternalServerError).WithPayload(&models.Error{
		Code:    http.StatusInternalServerError,
		Message: "something went wrong and we are looking into it.",
	})
}

func processRequest(host, org, repo string, scorecardResult *models.VerifiedScorecardResult) error {
	ctx := context.Background()
	cert, err := extractAndVerifyCertForPayload(ctx, []byte(scorecardResult.Result), scorecardResult.TlogIndex)
	if err != nil {
		return fmt.Errorf("error extracting cert: %w", err)
	}

	info, err := extractCertInfo(cert)
	if err != nil {
		return fmt.Errorf("error extracting cert info: %w", err)
	}
	if info.repoFullName != fullName(org, repo) ||
		(info.repoBranchRef != scorecardResult.Branch &&
			info.repoBranchRef != fmt.Sprintf("refs/heads/%s", scorecardResult.Branch)) {
		return verificationError{e: errMismatchedCertAndRequest}
	}

	if err := getAndVerifyWorkflowContent(ctx, scorecardResult, info); err != nil {
		return fmt.Errorf("workflow verification failed: %w", err)
	}

	// Save scorecard results (results.json, score.txt) to GCS
	bucketURL := resultsBucket
	objectPath := fmt.Sprintf("%s/%s/%s/%s", host, org, repo, resultsFile)
	if err := writeToBlobStore(ctx, bucketURL, objectPath, []byte(scorecardResult.Result)); err != nil {
		return fmt.Errorf("%w: %v", errWritingBucket, err)
	}

	commitObjectPath := fmt.Sprintf("%s/%s/%s/%s/%s", host, org, repo, info.repoSHA, resultsFile)
	if err := writeToBlobStore(ctx, bucketURL, commitObjectPath, []byte(scorecardResult.Result)); err != nil {
		return fmt.Errorf("%w: %v", errWritingBucket, err)
	}

	return nil
}

func fullName(org, repo string) string {
	return fmt.Sprintf("%s/%s", org, repo)
}

// splitFullPath extracts the org, repo, and path from a full path of the form org/repo/rest/of/path.
func splitFullPath(path string) (org, repo, subPath string, ok bool) {
	parts := strings.SplitN(path, "/", 3)
	if len(parts) < 3 {
		return "", "", "", false
	}
	return parts[0], parts[1], parts[2], true
}

// getAndVerifyWorkflowContent retrieves the workflow content from the repository and verifies it.
// It verifies the branch is a default branch and gets the scorecard workflow from the repository
// from the specific commit and verifies it to ensure that it hasn't been tampered with.
func getAndVerifyWorkflowContent(ctx context.Context,
	scorecardResult *models.VerifiedScorecardResult, info certInfo,
) error {
	org, repo, path, ok := splitFullPath(info.workflowPath)
	if !ok {
		return fmt.Errorf("cert workflow path is malformed")
	}
	workflowRepoFullName := fullName(org, repo)

	// Get the corresponding GitHub repository.
	httpClient := http.DefaultClient
	if scorecardResult.AccessToken != "" {
		httpClient.Transport = githubTransport{
			token: scorecardResult.AccessToken,
		}
	}
	client := github.NewClient(httpClient)
	repoClient, _, err := client.Repositories.Get(ctx, org, repo)
	if err != nil {
		return fmt.Errorf("error getting repository: %w", err)
	}

	// Verify that the branch from the results files is the repo's default branch.
	defaultBranch := repoClient.GetDefaultBranch()
	if scorecardResult.Branch != defaultBranch &&
		scorecardResult.Branch != fmt.Sprintf("refs/heads/%s", defaultBranch) {
		return verificationError{e: errNotDefaultBranch}
	}

	// Use the cert commit SHA if the workflow file is in the repo being analyzed.
	// Otherwise fall back to the workflowRef, which may be a commit SHA, or it may be more vague e.g. refs/heads/main
	opts := &github.RepositoryContentGetOptions{Ref: info.repoSHA}
	if workflowRepoFullName != info.repoFullName {
		opts.Ref = info.workflowRef
	}

	contents, _, _, err := client.Repositories.GetContents(ctx, org, repo, path, opts)
	if err != nil {
		return fmt.Errorf("error downloading workflow contents from repo: %w", err)
	}

	workflowContent, err := contents.GetContent()
	if err != nil {
		return fmt.Errorf("error decoding workflow contents: %w", err)
	}

	// Verify scorecard workflow.
	return verifyScorecardWorkflow(workflowContent)
}

func writeToBlobStore(ctx context.Context, bucketURL, filename string, data []byte) error {
	bucket, err := blob.OpenBucket(ctx, bucketURL)
	if err != nil {
		return fmt.Errorf("error from blob.OpenBucket: %w", err)
	}
	defer bucket.Close()

	blobWriter, err := bucket.NewWriter(ctx, filename, nil)
	if err != nil {
		return fmt.Errorf("error from bucket.NewWriter: %w", err)
	}
	if _, err = blobWriter.Write(data); err != nil {
		return fmt.Errorf("error from blobWriter.Write: %w", err)
	}
	if err := blobWriter.Close(); err != nil {
		return fmt.Errorf("error from blobWriter.Close: %w", err)
	}
	return nil
}

func extractAndVerifyCertForPayload(ctx context.Context, payload []byte, tlogIndex int64) (*x509.Certificate, error) {
	var entry *tlogEntry
	var uuid string
	var err error

	if tlogIndex == noTlogIndex { // older versions of scorecard action wont send the tlog index
		// Get most recent Rekor entry uuid.
		uuids, err := getUUIDsByPayload(ctx, payload)
		if err != nil || len(uuids) == 0 {
			return nil, fmt.Errorf("error finding tlog entries corresponding to payload: %w", err)
		}
		// TODO(#135): We can't simply take the latest UUID. Either:
		// (a) iterate through all returned UUIDs to find the right one.
		// (b) send tlog index in the POST payload to identify the corresponding UUID.
		uuid = uuids[len(uuids)-1] // ignore past entries.

		// Get tlog entry from the UUID.
		entry, err = getTLogEntryByUUID(ctx, uuid)
		if err != nil {
			return nil, fmt.Errorf("error fetching tlog entry: %w", err)
		}
		fmt.Println(uuid, "verified by contents")
	} else {
		uuid, entry, err = getTLogEntryByIndex(ctx, tlogIndex)
		if err != nil {
			return nil, fmt.Errorf("error fetching tlog entry: %w", err)
		}
		fmt.Println(uuid, "verified by index", tlogIndex)
	}

	rekordBody, err := entry.rekord()
	if err != nil {
		return nil, err
	}

	if !rekordBody.matches(payload) {
		return nil, errMismatchedTlogEntry
	}

	// Verify inclusion proof.
	if err = verifyInclusionProof(uuid, entry); err != nil {
		return nil, fmt.Errorf("verifying inclusion proof for Rekor: %w", err)
	}

	// Extract and verify certificate.
	certs, err := rekordBody.certs()
	if err != nil || len(certs) == 0 {
		return nil, fmt.Errorf("error extracting certificate from entry: %w", err)
	}
	if len(certs) > 1 {
		return nil, errMultipleCerts
	}

	cert := certs[0]
	if err = verifyCert(certs[0], time.Unix(entry.IntegratedTime, 0)); err != nil {
		return nil, fmt.Errorf("verifying cert: %w", err)
	}
	return cert, nil
}

// getUUIDsByPayload returns the UUIDs of the Rekor entries that contain the given payload.
// It takes the payload as a byte array and converts it to a SHA256 hash.
// It then queries the Rekor server for all entries that contain the hash.
// It returns the UUIDs of the entries that contain the payload.
func getUUIDsByPayload(ctx context.Context, payload []byte) ([]string, error) {
	payloadSHA := sha256.Sum256(payload)
	rekorPayload := struct {
		Hash string `json:"hash"`
	}{
		Hash: fmt.Sprintf("sha256:%s", hex.EncodeToString(payloadSHA[:])),
	}
	jsonPayload, err := json.Marshal(rekorPayload)
	if err != nil {
		return nil, fmt.Errorf("marshaling json payload: %w", err)
	}

	rekorReq, err := http.NewRequestWithContext(ctx,
		http.MethodPost,
		"https://rekor.sigstore.dev/api/v1/index/retrieve",
		bytes.NewBuffer(jsonPayload))
	if err != nil {
		return nil, fmt.Errorf("creating new HTTP request: %w", err)
	}
	rekorReq.Header.Add("Content-Type", "application/json")
	rekorReq.Header.Add("accept", "application/json")
	resp, err := http.DefaultClient.Do(rekorReq)
	if err != nil {
		return nil, fmt.Errorf("looking up Rekor index: %w", err)
	}
	defer resp.Body.Close()

	var rekorResult []string
	if err := json.NewDecoder(resp.Body).Decode(&rekorResult); err != nil {
		return nil, fmt.Errorf("decoding Rekor response: %w", err)
	}

	return rekorResult, nil
}

// getTLogEntryHelper gets the uuid and tlog entry from Rekor using either a uuid or a tlog index.
func getTLogEntryHelper(ctx context.Context, url string) (uuid string, entry *tlogEntry, err error) {
	rekorReq, err := http.NewRequestWithContext(ctx, http.MethodGet, url, nil)
	if err != nil {
		return "", nil, fmt.Errorf("creating new HTTP request: %w", err)
	}
	rekorReq.Header.Add("accept", "application/json")
	resp, err := http.DefaultClient.Do(rekorReq)
	if err != nil {
		return "", nil, fmt.Errorf("looking up Rekor index: %w", err)
	}
	defer resp.Body.Close()

	var rekorResult map[string]tlogEntry
	if err := json.NewDecoder(resp.Body).Decode(&rekorResult); err != nil {
		return "", nil, fmt.Errorf("decoding Rekor response: %w", err)
	}

	for uuid, res := range rekorResult {
		return uuid, &res, nil
	}
	return "", nil, errNoTlogEntry
}

// getTLogEntryByIndex returns the UUID and tlog entry corresponding to the given Rekor tlog index.
func getTLogEntryByIndex(ctx context.Context, index int64) (uuid string, entry *tlogEntry, err error) {
	url := fmt.Sprintf("https://rekor.sigstore.dev/api/v1/log/entries?logIndex=%d", index)
	return getTLogEntryHelper(ctx, url)
}

// getTLogEntryByUUID returns the tlog entry corresponding to the given UUID.
// It queries the Rekor server for the entry.
func getTLogEntryByUUID(ctx context.Context, uuid string) (*tlogEntry, error) {
	url := fmt.Sprintf("https://rekor.sigstore.dev/api/v1/log/entries/%s", uuid)
	_, entry, err := getTLogEntryHelper(ctx, url)
	return entry, err
}

// verifyInclusionProof verifies the inclusion proof of the tlog entry.
// It hex decodes the RootHash from the tlog entry and hex decodes the uuid as the leaf hash.
// It then verifies the merkelproof using the RootHash, LeafHash, and InclusionProof hashes from the
// tlog entry. It also ensures that the timestamp of the tlog entry  was signed by rekor public key.
func verifyInclusionProof(uuid string, e *tlogEntry) error {
	if e == nil || e.Verification == nil || e.Verification.InclusionProof == nil {
		return fmt.Errorf("no inclusion proof provided")
	}
	rootHash, err := hex.DecodeString(e.Verification.InclusionProof.RootHash)
	if err != nil {
		return fmt.Errorf("error decoding hex encoded root hash: %w", err)
	}

	leafHash, err := hex.DecodeString(uuid)
	if err != nil {
		return fmt.Errorf("error decoding hex encoded leaf hash: %w", err)
	}
	if len(leafHash) < 32 {
		return fmt.Errorf("leafHash has unexpected size %d, want 32", len(leafHash))
	}
	if len(leafHash) > 32 {
		leafHash = leafHash[len(leafHash)-32:]
	}

	var hashes [][]byte
	for _, h := range e.Verification.InclusionProof.Hashes {
		hb, err := hex.DecodeString(h)
		if err != nil {
			return fmt.Errorf("error decoding inclusion proof hashes: %w", err)
		}
		hashes = append(hashes, hb)
	}

	if err := merkleproof.VerifyInclusion(rfc6962.DefaultHasher,
		e.Verification.InclusionProof.LogIndex,
		e.Verification.InclusionProof.TreeSize, leafHash, hashes, rootHash); err != nil {
		return fmt.Errorf("%w: %s", err, "verifying inclusion proof")
	}

	// Verify the SignedEntryTimestamp against Rekor's pub key.
	derBytes, _ := pem.Decode(rekorPub)
	if derBytes == nil {
		return errors.New("PEM decoding failed")
	}
	rekorPubKey, err := x509.ParsePKIXPublicKey(derBytes.Bytes)
	if err != nil {
		return fmt.Errorf("parsing Rekor pub key: %w", err)
	}
	rekorECDSA, ok := rekorPubKey.(*ecdsa.PublicKey)
	if !ok {
		return errors.New("public key retrieved from Rekor is not an ECDSA key")
	}

	payload := struct {
		Body           string `json:"body"`
		IntegratedTime int64  `json:"integratedTime"`
		LogID          string `json:"logID"`
		LogIndex       int64  `json:"logIndex"`
	}{
		Body:           e.Body,
		IntegratedTime: e.IntegratedTime,
		LogID:          e.LogID,
		LogIndex:       e.LogIndex,
	}
	jsonPayload, err := json.Marshal(payload)
	if err != nil {
		return fmt.Errorf("json marshalling Rekor payload: %w", err)
	}
	jsonCanonicalized, err := jsoncanonicalizer.Transform(jsonPayload)
	if err != nil {
		return fmt.Errorf("json canonicalizer: %w", err)
	}
	hash := sha256.Sum256(jsonCanonicalized)
	if !ecdsa.VerifyASN1(rekorECDSA, hash[:], e.Verification.SignedEntryTimestamp) {
		return fmt.Errorf("unable to verify")
	}
	return nil
}

// verifyCert verifies the certificate from the tlog entry against the fulcio root cert and
// fulcio intermediate cert.
// It also verifies the certs are not expired by checking the notBefore and notAfter fields based
// on the integratedTime from the tlog entry.
func verifyCert(cert *x509.Certificate, integratedTime time.Time) error {
	// Verify the certificate against Fulcio Root CA
	roots, err := getCertPool(fulcioRoot)
	if err != nil {
		return fmt.Errorf("retrieving Fulcio root: %w", err)
	}
	intermediates, err := getCertPool(fulcioIntermediate)
	if err != nil {
		return fmt.Errorf("retrieving Fulcio root: %w", err)
	}
	if _, err := cert.Verify(x509.VerifyOptions{
		CurrentTime:   cert.NotBefore,
		Roots:         roots,
		Intermediates: intermediates,
		KeyUsages: []x509.ExtKeyUsage{
			x509.ExtKeyUsageCodeSigning,
		},
	}); err != nil {
		return fmt.Errorf("verifying Fulcio issued certificate: %w", err)
	}

	// Verify that cert isn't expired.
	if cert.NotAfter.Before(integratedTime) {
		return fmt.Errorf("certificate expired before signatures were entered in log: %s is before %s",
			cert.NotAfter, integratedTime)
	}
	if cert.NotBefore.After(integratedTime) {
		return fmt.Errorf("certificate was issued after signatures were entered in log: %s is after %s",
			cert.NotAfter, integratedTime)
	}
	return nil
}

// extractCertInfo extracts the repository information from the certificate.
// These certificates are issued by Fulcio and have extensions with the repository information.
// These extensions are extracted and returned as certInfo.
func extractCertInfo(cert *x509.Certificate) (certInfo, error) {
	ret := certInfo{}
	// Get repo reference & path from cert.
	for _, ext := range cert.Extensions {
		if ext.Id.String() == fulcioRepoRefKey {
			if len(ext.Value) == 0 {
				return ret, errEmptyCertRef
			}
			ret.repoBranchRef = string(ext.Value)
		}
		if ext.Id.String() == fulcioRepoPathKey {
			if len(ext.Value) == 0 {
				return ret, errEmptyCertPath
			}
			ret.repoFullName = string(ext.Value)
		}
		if ext.Id.String() == fulcioRepoSHAKey {
			ret.repoSHA = string(ext.Value)
		}
	}

	// Get workflow job ref from the certificate.
	if len(cert.URIs) == 0 {
		return ret, errCertMissingURI
	}
	workflowRef := cert.URIs[0].Path
	if len(workflowRef) == 0 {
		return ret, errCertWorkflowPathEmpty
	}

	// url.URL.Path may have leading slashes
	ret.workflowPath = strings.TrimLeft(workflowRef, "/")
	// Remove repo ref tag from workflow filepath.
	ret.workflowPath, ret.workflowRef, _ = strings.Cut(ret.workflowPath, "@")
	return ret, nil
}

// extracts x509 certs from the hashedrekord tlog entry.
// It uses the public key to pem decode the certificates.
func (hr hashedRekordBody) certs() ([]*x509.Certificate, error) {
	publicKey, err := base64.StdEncoding.DecodeString(hr.Spec.Signature.PublicKey.Content)
	if err != nil {
		return nil, fmt.Errorf("decode rekord public key: %w", err)
	}

	remaining := publicKey
	var result []*x509.Certificate
	for len(remaining) > 0 {
		var certDer *pem.Block
		certDer, remaining = pem.Decode(remaining)
		if certDer == nil {
			return nil, fmt.Errorf("error during PEM decoding: %w", err)
		}

		cert, err := x509.ParseCertificate(certDer.Bytes)
		if err != nil {
			return nil, fmt.Errorf("error during certificate parsing: %w", err)
		}
		result = append(result, cert)
	}
	return result, nil
}

// check if the rekord object matches a given blob (currently uses sha256).
func (hr hashedRekordBody) matches(blob []byte) bool {
	sha := sha256.Sum256(blob)
	have := hex.EncodeToString(sha[:])
	want, ok := hr.Spec.Data.Hash["sha256"]
	if !ok {
		log.Println("hashed rekord entry has no sha256")
	}
	return have == want
}

func getCertPool(cert []byte) (*x509.CertPool, error) {
	pool := x509.NewCertPool()

	if ok := pool.AppendCertsFromPEM(cert); !ok {
		return nil, fmt.Errorf("unmarshalling PEM certificate")
	}
	return pool, nil
}

func (t tlogEntry) rekord() (hashedRekordBody, error) {
	b, err := base64.StdEncoding.DecodeString(t.Body)
	if err != nil {
		return hashedRekordBody{}, fmt.Errorf("decode rekord body: %w", err)
	}
	var body hashedRekordBody
	if err := json.Unmarshal(b, &body); err != nil {
		return hashedRekordBody{}, fmt.Errorf("unmarshal rekord body: %w", err)
	}
	if body.Kind != hashedRekordKind {
		return hashedRekordBody{}, errNotRekordEntry
	}
	return body, nil
}<|MERGE_RESOLUTION|>--- conflicted
+++ resolved
@@ -64,13 +64,10 @@
 	errCertMissingURI           = errors.New("certificate has no URIs")
 	errCertWorkflowPathEmpty    = errors.New("cert workflow path is empty")
 	errMismatchedCertAndRequest = errors.New("repository and branch of cert doesn't match that of request")
-<<<<<<< HEAD
+	errNotDefaultBranch         = errors.New("branch of cert isn't the repo's default branch")
 	errNoTlogEntry              = errors.New("no transparency log entry found")
 	errNotRekordEntry           = errors.New("not a rekord entry")
 	errMismatchedTlogEntry      = errors.New("tlog entry does not match payload")
-=======
-	errNotDefaultBranch         = errors.New("branch of cert isn't the repo's default branch")
->>>>>>> b571caaf
 )
 
 type certInfo struct {
