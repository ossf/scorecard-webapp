--- conflicted
+++ resolved
@@ -68,38 +68,22 @@
 		return payload
 	}
 	extractCertInfo := func(payload []byte) certInfo {
-		cert, errCertExtract := extractAndVerifyCertForPayload(ctx, payload)
+		cert, errCertExtract := extractAndVerifyCertForPayload(ctx, payload, noTlogIndex)
 		Expect(errCertExtract).Should(BeNil())
 		info, errCertExtractInfo := extractCertInfo(cert)
 		Expect(errCertExtractInfo).Should(BeNil())
 		return info
 	}
 	AssertValidWorkflowContent := func(filename string) {
-<<<<<<< HEAD
-		It("Should successfully extract cert and verify workflow for payload", func() {
-			testFile, err := os.Open(filename)
-			Expect(err).Should(BeNil())
-
-			payload, err := io.ReadAll(testFile)
-			Expect(err).Should(BeNil())
-
-			ctx := context.Background()
-			cert, errCertExtract := extractAndVerifyCertForPayload(ctx, payload, noTlogIndex)
-			Expect(errCertExtract).Should(BeNil())
-
-			info, errCertExtractInfo := extractCertInfo(cert)
-			Expect(errCertExtractInfo).Should(BeNil())
-
-=======
 		It("Should pass workflow verifcation", func() {
 			payload := getPayload(filename)
 			info := extractCertInfo(payload)
->>>>>>> 9e56b9c8
 			token, _ := readGitHubTokens()
 			scorecardResult := &models.VerifiedScorecardResult{
 				AccessToken: token,
 				Branch:      "main",
 				Result:      string(payload),
+				TlogIndex:   noTlogIndex,
 			}
 			Expect(getAndVerifyWorkflowContent(ctx, scorecardResult, info)).Should(BeNil())
 		})
