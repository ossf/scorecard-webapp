// Copyright 2021 Security Scorecard Authors
//
// Licensed under the Apache License, Version 2.0 (the "License");
// you may not use this file except in compliance with the License.
// You may obtain a copy of the License at
//
//      http://www.apache.org/licenses/LICENSE-2.0
//
// Unless required by applicable law or agreed to in writing, software
// distributed under the License is distributed on an "AS IS" BASIS,
// WITHOUT WARRANTIES OR CONDITIONS OF ANY KIND, either express or implied.
// See the License for the specific language governing permissions and
// limitations under the License.

// Package main implements the scorecard.dev webapp.
package main

import (
	"encoding/json"
	"fmt"
	"log"
	"net/http"

	"github.com/gorilla/mux"
	"github.com/ossf/scorecard-webapp/signing"
)

func main() {
	fmt.Printf("Starting HTTP server on port 8080 ...\n")

	r := mux.NewRouter().StrictSlash(true)
	r.HandleFunc("/", homepage)
<<<<<<< HEAD
	r.HandleFunc("/verify", signing.VerifySignature).Methods("POST")
=======
	r.HandleFunc("/projects/{host}/{orgName}/{repoName}", signing.GetResults).Methods("GET")
>>>>>>> ab5d37f0
	http.Handle("/", r)

	if err := http.ListenAndServe(":8080", nil); err != nil {
		log.Fatal(err)
	}
}

func homepage(w http.ResponseWriter, r *http.Request) {
<<<<<<< HEAD
	if _, err := fmt.Fprintf(w, "Hello world!!"+
		" This site is still under construction."+
		" Please check back again later."); err != nil {
		log.Printf("error during Write: %v", err)
=======
	endpts := struct {
		GetRepoResults string `json:"get_repo_results"`
	}{
		// TODO: make this domain specific.
		GetRepoResults: "/projects{/host}{/owner}{/repository}",
	}
	endptsBytes, err := json.MarshalIndent(endpts, "", " ")
	if err != nil {
		log.Fatal(err)
	}
	if _, err := fmt.Fprint(w, string(endptsBytes)); err != nil {
		log.Fatal(err)
>>>>>>> ab5d37f0
	}
}<|MERGE_RESOLUTION|>--- conflicted
+++ resolved
@@ -30,11 +30,8 @@
 
 	r := mux.NewRouter().StrictSlash(true)
 	r.HandleFunc("/", homepage)
-<<<<<<< HEAD
 	r.HandleFunc("/verify", signing.VerifySignature).Methods("POST")
-=======
 	r.HandleFunc("/projects/{host}/{orgName}/{repoName}", signing.GetResults).Methods("GET")
->>>>>>> ab5d37f0
 	http.Handle("/", r)
 
 	if err := http.ListenAndServe(":8080", nil); err != nil {
@@ -43,12 +40,6 @@
 }
 
 func homepage(w http.ResponseWriter, r *http.Request) {
-<<<<<<< HEAD
-	if _, err := fmt.Fprintf(w, "Hello world!!"+
-		" This site is still under construction."+
-		" Please check back again later."); err != nil {
-		log.Printf("error during Write: %v", err)
-=======
 	endpts := struct {
 		GetRepoResults string `json:"get_repo_results"`
 	}{
@@ -61,6 +52,5 @@
 	}
 	if _, err := fmt.Fprint(w, string(endptsBytes)); err != nil {
 		log.Fatal(err)
->>>>>>> ab5d37f0
 	}
 }