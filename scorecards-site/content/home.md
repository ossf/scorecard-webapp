---
title: Home
date: 2021-07-12T15:33:03.264Z
description: Homepage
slug: home
thumbnail: /img/icon.png
---
<sidebar ref="sideBar" class="sticky top-100 h-400 w-1/3 hidden md:block"></sidebar>

<section class="bg-orange prose md:prose-lg w-full">

<h2 class="h1" id="run-the-checks">Run the checks</h2>

Security Scorecards can be used in a couple of different ways:

1. Run automatically on code you own **using the GitHub Action**
2. Run manually on your (or somebody else’s) project **via the Command Line**

## Using the Github Action

<section class="highlight-section">

### Install time: <10 mins

Use the action to automatically scan any code updates for security vulnerabilities. Any time someone commits a change, the action will automatically check the repo and alert you (and other maintainers) if there are problems.

<details open><summary>See it in action</summary>

<iframe
      title="action video"
      width="100%"
      height="393"
      allow="autoplay"
      loop="true"
      src="assets/github-action.mp4?autoplay=1&controls=0&loop=1&mute=1">
  </iframe>

</details>

### Installation instructions

1. You need to own the repository you are installing the action to, or have admin rights to it.
2. [Authenticate](https://github.com/ossf/scorecard-action#authentication) your access to the repository with a Personal Access Token
3. Add Security Scorecards to your [codescanning suite](https://github.com/ossf/scorecard-action#workflow-setup) inside github using the link below:
<br/>

<a href="https://github.com/marketplace/actions/ossf-scorecard-action" class="btn cta">Install the action</a>

<<<<<<< HEAD
=======
<a class="cta-icon" href="#">Install the action</a>
>>>>>>> f90eb2c2
</section>

## Using the CLI

<section class="highlight-section">

<<<<<<< HEAD
### Install time: <10mins

You can use Security Scorecards on the Command Line. This enables you to:

- Check someone else’s repository
- Select which checks you want to run
- Control how detailed your results are

<details open><summary>See it in action</summary>

<iframe
      title="CLI video"
      width="100%"
      height="477"
      allow="autoplay"
      loop="true"
      src="assets/cli.mp4?autoplay=1&controls=0&loop=1&mute=1">
  </iframe>

</details>

### Install and run

1. Create a [GitHub personal access token](https://docs.github.com/en/authentication/keeping-your-account-and-data-secure/creating-a-personal-access-token) with 'public_repo' scope. Store the token somewhere safe.
2. Run one of the commands below:

=======
<iframe
      title="CLI video"
      width="100%"
      height="550"
      src="assets/cli.mp4">
  </iframe>

>>>>>>> f90eb2c2
<code-group>

  <code-block title="Homebrew" active>

  ```bash
  # For posix platforms, e.g. linux, mac:
  export GITHUB_AUTH_TOKEN=<your access token>

  # For windows:
  set GITHUB_AUTH_TOKEN=<your access token>

  brew install scorecard

  scorecard --repo=<your choice of repo e.g. github.com/ossf-tests/scorecard-check-branch-protection-e2e>
  ```

  </code-block>

  <code-block title="Docker">

  ```bash
  docker run -e GITHUB_AUTH_TOKEN=<your access token> gcr.io/openssf/scorecard:stable --repo=<your choice of repo e.g. github.com/ossf-tests/scorecard-check-branch-protection-e2e>
  ```

  </code-block>

  <code-block title="Nix">

  ```bash
  export GITHUB_AUTH_TOKEN=<your access token>

  nix-shell -p nixpkgs.scorecard

  scorecard --repo=<your choice of repo e.g. github.com/ossf-tests/scorecard-check-branch-protection-e2e>
  ```

  </code-block>

</code-group>

Security Scorecards also has standalone binaries and other platforms troubleshooting and custom configuration available here:

<a href="https://github.com/ossf/scorecard#scorecards-command-line-interface" class="btn cta">Detailed installation instructions</a>

</section>

<h2 class="h1" id="learn-more">Learn more</h2>

> We rely on Security Scorecards to ensure we follow secure development best practices.
<div class="text-right"><cite>Appu Gordan, Distroless</cite></div>

### The problem

By some estimates* 84% of all codebases have at least one vulnerability, with an average of 158 per codebase. The majority have been in the code for more than 2 years and have documented solutions available.

Even in large tech companies, the tedious process of reviewing code for vulnerabilities falls down the priority list, and there is little insight into known vulnerabilities and solutions that companies can draw on.

That’s where Security Scorecards is helping. Its focus is to understand the security posture of a project and assess the risks that dependencies introduce.

*[Open Source Security and Risk Analysis Report](https://www.synopsys.com/software-integrity/resources/analyst-reports/open-source-security-risk-analysis.html?intcmp=sig-blog-ossra1) (Synopsys, 2021)

### What is Security Scorecards?

#### Security Scorecards checks open source projects for security risks through a series of automated checks

It was created by OS developers to help improve the health of critical projects that the community depends on.

You can use it to proactively assess and make informed decisions about accepting security risks within your codebase. You can also use the tool to evaluate other projects and dependencies, and work with maintainers to improve codebases you might want to integrate.

Security Scorecards help you enforce best practices that can guard against:

<section class="grid grid-cols-1 grid-rows-1 md:grid-cols-2 md:grid-cols-2 mb-72">

<div>

![malicious maintainers](assets/malicious-maintainer.svg)

#### Malicious maintainers

</div>

<div>

![build system compromises](assets/compromised-build.svg)

#### Build system compromises

</div>

<div>

![source code compromises](assets/compromised-source.svg)

#### Source code compromises

</div>

<div>

![malicious packages](assets/malicious-package.svg)

#### Malicious packages

</div>

</section>

### How it works

Security Scorecards checks for vulnerabilities affecting different parts of the software supply chain including **source code**, **build**, **dependencies**, **testing**, and project **maintenance**.

Each automated check returns a **score out of 10** and a **risk level**. The risk level adds a weighting to the score, and this weighting is compiled into an **aggregate score** of the combination of all the checks helps give a sense of the overall security posture of a project.
<<<<<<< HEAD

Alongside the scores, the tool provides remediation prompts to help you **fix problems** and strengthen your development practices.

=======

Alongside the scores, the tool provides remediation prompts to help you **fix problems** and strengthen your development practices.

>>>>>>> f90eb2c2
![scale of risk](assets/diagram-risks.svg)

### The checks

#### The checks collect together security best practises and industry standards

The riskiness of each vulnerability is based on how easy it is to exploit. For example if something can be exploited via a pull request, we consider that a high risk. There are currently 18 checks made across 3 themes: holistic security practises, source code risk assessment and build process risk assessment.

You can learn more about the scoring criteria, risks, and remediation suggestions for each check in the [detailed documentation](https://github.com/ossf/scorecard/blob/main/docs/checks.md).

<div class="w-full items-center justify-center">

![What scorecards assesses](assets/diagram-flower.svg)

</div>

#### Holistic security practises

| Code vulnerabilities      | Description | Risk |
| ----------- | ----------- | ----- |
| [Vulnerabilities](https://github.com/ossf/scorecard/blob/main/docs/checks.md#vulnerabilities)      | Does the project have unfixed vulnerabilities? Uses the [OSV service](https://osv.dev/). | High   |

| Maintenance      | Description | Risk |
| ----------- | ----------- | ----- |
| [Dependency Update Tool](https://github.com/ossf/scorecard/blob/main/docs/checks.md#dependency-update-tool)      | Does the project use tools to help update its dependencies e.g. [Dependabot](https://docs.github.com/en/code-security/supply-chain-security/managing-vulnerabilities-in-your-projects-dependencies/configuring-dependabot-security-updates), [RenovateBot](https://github.com/renovatebot/renovate)? | High   |
| [Maintained](https://github.com/ossf/scorecard/blob/main/docs/checks.md#maintained) | Is the project maintained? | High |
| [Security Policy](https://github.com/ossf/scorecard/blob/main/docs/checks.md#security-policy) | Does the project contain a [security policy](https://docs.github.com/en/free-pro-team@latest/github/managing-security-vulnerabilities/adding-a-security-policy-to-your-repository)? | Medium |
| [Licence](https://github.com/ossf/scorecard/blob/main/docs/checks.md#license) | Does the project declare a licence? | Low |
| [CII Best Practices](https://github.com/ossf/scorecard/blob/main/docs/checks.md#cii-best-practices) | Does the project have a [CII Best Practices Badge](https://bestpractices.coreinfrastructure.org/en)? | Low |

| Continuous testing      | Description | Risk |
| ----------- | ----------- | ----- |
| [CI Tests](https://github.com/ossf/scorecard/blob/main/docs/checks.md#ci-tests)      | Does the project run tests in CI, e.g. [GitHub Actions](https://docs.github.com/en/free-pro-team@latest/actions), [Prow](https://github.com/kubernetes/test-infra/tree/master/prow)? | Low |
| [Fuzzing](https://github.com/ossf/scorecard/blob/main/docs/checks.md#fuzzing) | Does the project use fuzzing tools, e.g. [OSS-Fuzz](https://github.com/google/oss-fuzz)? | Medium |
| [SAST](https://github.com/ossf/scorecard/blob/main/docs/checks.md#sast) | Does the project use static code analysis tools, e.g. [CodeQL](https://docs.github.com/en/free-pro-team@latest/github/finding-security-vulnerabilities-and-errors-in-your-code/enabling-code-scanning-for-a-repository#enabling-code-scanning-using-actions), [LGTM](https://lgtm.com/), [SonarCloud](https://sonarcloud.io/)? | Medium |

#### Source risk assessment

| Name | Description | Risk |
|--|--|--|
| [Binary Artifacts](https://github.com/ossf/scorecard/blob/main/docs/checks.md#binary-artifacts) | Is the project free of checked-in binaries? | High |
| [Branch Protection](https://github.com/ossf/scorecard/blob/main/docs/checks.md#branch-protection) | Does the project avoid dangerous coding patterns in GitHub Actions? | Critical |
| [Dangerous Workflow](https://github.com/ossf/scorecard/blob/main/docs/checks.md#branch-protection) | Does the project use [Branch Protection](https://docs.github.com/en/free-pro-team@latest/github/administering-a-repository/about-protected-branches)? | High |
| [Code Review](https://github.com/ossf/scorecard/blob/main/docs/checks.md#code-review) | Does the project require code review before code is merged? | High |
| [Contributors](https://github.com/ossf/scorecard/blob/main/docs/checks.md#contributors)| Does the project have contributors from at least two different organizations? | Low |

#### Build risk assessment

| Name | Description | Risk |
|--|--|--|
| [Pinned Dependencies](https://github.com/ossf/scorecard/blob/main/docs/checks.md#pinned-dependencies) | Does the project declare and pin [dependencies](https://docs.github.com/en/free-pro-team@latest/github/visualizing-repository-data-with-graphs/about-the-dependency-graph#supported-package-ecosystems)? | Medium |
| [Token Permissions](https://github.com/ossf/scorecard/blob/main/docs/checks.md#token-permissions) | Does the project declare GitHub workflow tokens as [read only](https://docs.github.com/en/actions/reference/authentication-in-a-workflow)? | High |
| [Packaging](https://github.com/ossf/scorecard/blob/main/docs/checks.md#packaging) | Does the project build and publish official packages from CI/CD, e.g. [GitHub Publishing](https://docs.github.com/en/free-pro-team@latest/actions/guides/about-packaging-with-github-actions#workflows-for-publishing-packages)?| Medium |
| [Signed Releases](https://github.com/ossf/scorecard/blob/main/docs/checks.md#signed-releases) | Does the project [cryptographically sign releases](https://wiki.debian.org/Creating%20signed%20GitHub%20releases)? | High |

### Who it’s for

Security Scorecards reduces the effort required to continually evaluate changing packages when maintaining a project’s supply chain.

#### For individual maintainers

Security Scorecards is helpful as a pre-launch security checker for a new OS project or to help to plan improvements to an existing one. If a project is well maintained, it’s more likely to be used by others instead of an alternative. It can also be used to check a new dependency being added to a project, so a maintainer can make an informed decision about the risk of doing so.

#### For an organisation

Security Scorecards can be included in the continuous integration/continuous deployment processes using the GitHub action and run by default on pull requests.

#### For consumers

Security Scorecards helps to make informed decisions about security risks and vulnerabilities. Using the public data, it is also possible to evaluate the security posture of over 1m of the most used OS projects.

### For the OS community

![Open Source Security Foundation](assets/logos/openssf.svg)

Security Scorecards is part of the [Open Source Security Foundation (OpenSSF)](https://openssf.org), a cross-industry collaboration that brings together OS security initiatives under one foundation and seeks to improve the security of OS software by building a broader community, targeted initiatives, and best practises.

OpenSSF launched Security Scorecards in November 2020 with the intention of auto-generating a “security score” for open source projects to help users as they decide the trust, risk, and security posture for their use case.

### Get involved

If you want to get involved in the Scorecards community or have ideas you'd like to chat about, join the OSSF Best Practices Working Group.

The project is facilitated by:

<<<<<<< HEAD
<div class="w-full md:w-2/3 inline-flex gap-x-40">

<div>

![cisco](assets/logos/cisco.svg)
=======
<div class="w-full md:w-2/3 inline-flex gap-x-20">

<div>

![cisco](assets/logos/cisco.png)
>>>>>>> f90eb2c2

</div>

<div>

<<<<<<< HEAD
![datto](assets/logos/datto.svg)
=======
![cisco](assets/logos/cisco.png)
>>>>>>> f90eb2c2

</div>

<div>

<<<<<<< HEAD
![google](assets/logos/google.svg)
=======
![cisco](assets/logos/cisco.png)
>>>>>>> f90eb2c2

</div>

</div>

</section><|MERGE_RESOLUTION|>--- conflicted
+++ resolved
@@ -46,17 +46,12 @@
 
 <a href="https://github.com/marketplace/actions/ossf-scorecard-action" class="btn cta">Install the action</a>
 
-<<<<<<< HEAD
-=======
-<a class="cta-icon" href="#">Install the action</a>
->>>>>>> f90eb2c2
 </section>
 
 ## Using the CLI
 
 <section class="highlight-section">
 
-<<<<<<< HEAD
 ### Install time: <10mins
 
 You can use Security Scorecards on the Command Line. This enables you to:
@@ -81,17 +76,8 @@
 ### Install and run
 
 1. Create a [GitHub personal access token](https://docs.github.com/en/authentication/keeping-your-account-and-data-secure/creating-a-personal-access-token) with 'public_repo' scope. Store the token somewhere safe.
-2. Run one of the commands below:
-
-=======
-<iframe
-      title="CLI video"
-      width="100%"
-      height="550"
-      src="assets/cli.mp4">
-  </iframe>
-
->>>>>>> f90eb2c2
+2. Choose a language-specific quick start below, or refer to our [detailed instructions](https://github.com/ossf/scorecard#scorecards-command-line-interface)
+
 <code-group>
 
   <code-block title="Homebrew" active>
@@ -132,7 +118,9 @@
 
 </code-group>
 
-Security Scorecards also has standalone binaries and other platforms troubleshooting and custom configuration available here:
+Security Scorecards also has standalone binaries and other platforms troubleshooting and custom configuration available. Learn more here:
+
+<br/>
 
 <a href="https://github.com/ossf/scorecard#scorecards-command-line-interface" class="btn cta">Detailed installation instructions</a>
 
@@ -155,7 +143,7 @@
 
 ### What is Security Scorecards?
 
-#### Security Scorecards checks open source projects for security risks through a series of automated checks
+##### Security Scorecards checks open source projects for security risks through a series of automated checks
 
 It was created by OS developers to help improve the health of critical projects that the community depends on.
 
@@ -204,20 +192,14 @@
 Security Scorecards checks for vulnerabilities affecting different parts of the software supply chain including **source code**, **build**, **dependencies**, **testing**, and project **maintenance**.
 
 Each automated check returns a **score out of 10** and a **risk level**. The risk level adds a weighting to the score, and this weighting is compiled into an **aggregate score** of the combination of all the checks helps give a sense of the overall security posture of a project.
-<<<<<<< HEAD
 
 Alongside the scores, the tool provides remediation prompts to help you **fix problems** and strengthen your development practices.
 
-=======
-
-Alongside the scores, the tool provides remediation prompts to help you **fix problems** and strengthen your development practices.
-
->>>>>>> f90eb2c2
 ![scale of risk](assets/diagram-risks.svg)
 
 ### The checks
 
-#### The checks collect together security best practises and industry standards
+##### The checks collect together security best practises and industry standards
 
 The riskiness of each vulnerability is based on how easy it is to exploit. For example if something can be exploited via a pull request, we consider that a high risk. There are currently 18 checks made across 3 themes: holistic security practises, source code risk assessment and build process risk assessment.
 
@@ -270,7 +252,7 @@
 
 ### Who it’s for
 
-Security Scorecards reduces the effort required to continually evaluate changing packages when maintaining a project’s supply chain.
+##### Security Scorecards reduces the effort required to continually evaluate changing packages when maintaining a project’s supply chain.
 
 #### For individual maintainers
 
@@ -294,43 +276,33 @@
 
 ### Get involved
 
-If you want to get involved in the Scorecards community or have ideas you'd like to chat about, join the OSSF Best Practices Working Group.
+If you want to [connect with the Security Scorecards](https://github.com/ossf/scorecard#connect-with-the-scorecards-community) community or have ideas you'd like to chat about, we'd love to hear from you.
 
 The project is facilitated by:
 
-<<<<<<< HEAD
-<div class="w-full md:w-2/3 inline-flex gap-x-40">
+<div class="w-full md:w-2/3 inline-flex items-center gap-x-40">
 
 <div>
 
 ![cisco](assets/logos/cisco.svg)
-=======
-<div class="w-full md:w-2/3 inline-flex gap-x-20">
-
-<div>
-
-![cisco](assets/logos/cisco.png)
->>>>>>> f90eb2c2
-
-</div>
-
-<div>
-
-<<<<<<< HEAD
+
+</div>
+
+<div>
+
 ![datto](assets/logos/datto.svg)
-=======
-![cisco](assets/logos/cisco.png)
->>>>>>> f90eb2c2
-
-</div>
-
-<div>
-
-<<<<<<< HEAD
+
+</div>
+
+<div>
+
 ![google](assets/logos/google.svg)
-=======
-![cisco](assets/logos/cisco.png)
->>>>>>> f90eb2c2
+
+</div>
+
+<div>
+
+& others
 
 </div>
 
