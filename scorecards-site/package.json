{
  "name": "gosst-scorecards",
  "version": "1.0.0",
  "private": true,
  "scripts": {
    "dev": "nuxt",
    "build": "nuxt build",
    "start": "nuxt generate && nuxt start",
    "generate": "nuxt generate",
    "lint:js": "eslint --ext \".js,.vue\" --ignore-path .gitignore .",
    "lint:prettier": "prettier --check .",
    "lint": "yarn lint:js && yarn lint:prettier",
    "lintfix": "prettier --write --list-different . && yarn lint:js --fix",
    "prepare": "cd ../ && husky install ./scorecards-site/.husky"
  },
  "lint-staged": {
    "*.{js,vue}": "eslint --cache",
    "*.**": "prettier --check --ignore-unknown"
  },
  "dependencies": {
    "@nuxt/content": "^1.15.1",
    "@nuxtjs/axios": "^5.13.6",
    "@nuxtjs/eslint-module": "^3.0.2",
    "@nuxtjs/google-fonts": "^1.3.0",
    "@nuxtjs/proxy": "^2.1.0",
    "@nuxtjs/redirect-module": "^0.3.1",
    "@nuxtjs/sitemap": "^2.4.0",
    "@nuxtjs/svg": "^0.4.0",
    "@nuxtjs/tailwindcss": "^4.2.1",
    "@tailwindcss/typography": "^0.4.1",
    "clipboard": "^2.0.10",
    "highlight.js": "^11.11.1",
    "nuxt": "^2.15.8",
    "prismjs": "^1.30.0",
    "rehype-add-classes": "^1.0.0",
<<<<<<< HEAD
    "remark-emoji": "^3.0.2",
=======
    "remark-gemoji": "^7.0.1",
>>>>>>> ade28e9d
    "retext-emoji": "^8.1.0",
    "sass-loader": "10",
    "shiki": "^3.12.2",
    "swiper": "6.x",
    "vue": "^2.6.14",
    "vue-awesome-swiper": "^4.1.1",
    "vue-intersect": "^1.1.6",
    "vue-intersect-directive": "^1.1.1",
    "vue-server-renderer": "^2.6.14",
    "vue-template-compiler": "^2.6.14",
    "webpack": "^4.46.0"
  },
  "devDependencies": {
    "@babel/eslint-parser": "^7.16.3",
    "@commitlint/cli": "^15.0.0",
    "@commitlint/config-conventional": "^15.0.0",
    "@nuxtjs/eslint-config": "^8.0.0",
    "@nuxtjs/eslint-module": "^3.0.2",
    "@nuxtjs/tailwindcss": "^4.2.1",
    "eslint": "^8.4.1",
    "eslint-config-prettier": "^8.3.0",
    "eslint-plugin-nuxt": "^3.1.0",
    "eslint-plugin-vue": "^8.4.0",
    "husky": "^7.0.4",
    "lint-staged": "^12.1.2",
    "postcss": "^8.4.31",
    "prettier": "^2.5.1",
    "sass": "^1.35.2",
    "sass-loader": "10"
  },
  "engines": {
    "node": "22"
  },
  "resolutions": {
    "nuxt/**/**/**/glob-parent": "5.1.2",
    "@nuxtjs/svg/**/**/**/postcss": "^8.2.13",
    "@nuxtjs/svg/**/**/postcss": "^8.2.13",
    "rehype-add-classes/**/nth-check": "^2.0.1",
    "@nuxtjs/svg/**/**/**/**/**/nth-check": "^2.0.1",
    "postcss-nesting": "^10.2.0",
    "postcss-preset-env/postcss-nesting": "^10.2.0"
  }
}<|MERGE_RESOLUTION|>--- conflicted
+++ resolved
@@ -33,11 +33,6 @@
     "nuxt": "^2.15.8",
     "prismjs": "^1.30.0",
     "rehype-add-classes": "^1.0.0",
-<<<<<<< HEAD
-    "remark-emoji": "^3.0.2",
-=======
-    "remark-gemoji": "^7.0.1",
->>>>>>> ade28e9d
     "retext-emoji": "^8.1.0",
     "sass-loader": "10",
     "shiki": "^3.12.2",
