--- conflicted
+++ resolved
@@ -10,12 +10,7 @@
     "lint:js": "eslint --ext \".js,.vue\" --ignore-path .gitignore .",
     "lint:prettier": "prettier --check .",
     "lint": "yarn lint:js && yarn lint:prettier",
-<<<<<<< HEAD
-    "lint:fix": "prettier --write --list-different . && yarn lint:js --fix",
-    "prepare": "cd ../ && husky install ./scorecards-site/.husky"
-=======
-    "lintfix": "prettier --write --list-different . && yarn lint:js --fix"
->>>>>>> 82cff624
+    "lint:fix": "prettier --write --list-different . && yarn lint:js --fix"
   },
   "lint-staged": {
     "*.{js,vue}": "eslint --cache",
