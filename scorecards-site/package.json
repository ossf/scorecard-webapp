{
  "name": "gosst-scorecards",
  "version": "1.0.0",
  "private": true,
  "scripts": {
    "dev": "nuxt",
    "build": "nuxt build",
    "start": "nuxt generate && nuxt start",
    "generate": "nuxt generate",
    "lint:js": "eslint --ext \".js,.vue\" --ignore-path .gitignore .",
    "lint:prettier": "prettier --check .",
    "lint": "yarn lint:js && yarn lint:prettier",
    "lintfix": "prettier --write --list-different . && yarn lint:js --fix"
  },
  "lint-staged": {
    "*.{js,vue}": "eslint --cache",
    "*.**": "prettier --check --ignore-unknown"
  },
  "dependencies": {
    "@nuxt/content": "^1.15.1",
    "@nuxtjs/axios": "^5.13.6",
<<<<<<< HEAD
    "@nuxtjs/dotenv": "^1.4.2",
=======
    "@nuxtjs/eslint-module": "^3.0.2",
>>>>>>> 28e4ff78
    "@nuxtjs/google-fonts": "^1.3.0",
    "@nuxtjs/proxy": "^2.1.0",
    "@nuxtjs/redirect-module": "^0.3.1",
    "@nuxtjs/sitemap": "^2.4.0",
    "@nuxtjs/svg": "^0.4.0",
    "@nuxtjs/tailwindcss": "^4.2.1",
    "@tailwindcss/typography": "^0.4.1",
    "clipboard": "^2.0.10",
    "highlight.js": "^11.11.1",
    "nuxt": "^2.15.8",
    "prismjs": "^1.30.0",
    "rehype-add-classes": "^1.0.0",
    "retext-emoji": "^8.1.0",
    "sass-loader": "10",
    "shiki": "^3.12.2",
    "swiper": "6.x",
    "vue": "^2.6.14",
    "vue-awesome-swiper": "^4.1.1",
    "vue-intersect": "^1.1.6",
    "vue-intersect-directive": "^1.1.1",
    "vue-server-renderer": "^2.6.14",
    "vue-template-compiler": "^2.6.14",
    "webpack": "^4.46.0"
  },
  "devDependencies": {
    "@babel/eslint-parser": "^7.16.3",
    "@nuxtjs/eslint-config": "^8.0.0",
    "@nuxtjs/eslint-module": "^3.0.2",
    "eslint": "^8.4.1",
    "eslint-config-prettier": "^8.3.0",
    "eslint-plugin-nuxt": "^3.1.0",
    "eslint-plugin-vue": "^8.4.0",
    "postcss": "^8.4.31",
    "prettier": "^2.5.1",
    "sass": "^1.35.2",
    "sass-loader": "10"
  },
  "engines": {
    "node": "22"
  },
  "resolutions": {
    "nuxt/**/**/**/glob-parent": "5.1.2",
    "@nuxtjs/svg/**/**/**/postcss": "^8.2.13",
    "@nuxtjs/svg/**/**/postcss": "^8.2.13",
    "rehype-add-classes/**/nth-check": "^2.0.1",
    "@nuxtjs/svg/**/**/**/**/**/nth-check": "^2.0.1",
    "postcss-nesting": "^10.2.0",
    "postcss-preset-env/postcss-nesting": "^10.2.0"
  }
}<|MERGE_RESOLUTION|>--- conflicted
+++ resolved
@@ -19,11 +19,7 @@
   "dependencies": {
     "@nuxt/content": "^1.15.1",
     "@nuxtjs/axios": "^5.13.6",
-<<<<<<< HEAD
-    "@nuxtjs/dotenv": "^1.4.2",
-=======
     "@nuxtjs/eslint-module": "^3.0.2",
->>>>>>> 28e4ff78
     "@nuxtjs/google-fonts": "^1.3.0",
     "@nuxtjs/proxy": "^2.1.0",
     "@nuxtjs/redirect-module": "^0.3.1",
