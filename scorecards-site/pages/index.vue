<template>
  <div class="bg-pastel-white">
    <section
      class="flex justify-center items-center relative min-h-mobile md:min-h-threeQuarters"
    >
      <div class="mx-auto w-full md:w-4/6 text-center hero-text">
        <h1>Build better security habits, one test at a time</h1>
        <p class="subheading mt-32">
          Quickly assess open source projects for risky practices
        </p>
        <div class="flex justify-center items-center my-32">
          <button class="btn cta mx-12" @click="scrollToAnchorPoint('run-the-checks')">
            Run the checks
          </button>
          <button class="btn cta mx-12" @click="scrollToAnchorPoint('learn-more')">
            Learn more
          </button>
        </div>
      </div>
    </section>
    <section id="video-section" ref="homeSection" class="md:min-h-threeQuarters">
      <div class="mx-auto w-full md:w-3/4 rounded-lg overflow-hidden">
        <video
          ref="videoD"
          class="object-fit h-full w-full z-0 hidden md:block"
          autoplay
          muted
        >
          <source src="../assets/video.mp4" type="video/mp4" />
          Your browser does not support the video tag.
        </video>
        <video
          ref="videoM"
          class="object-fit h-full w-full z-0 block md:hidden px-16"
          autoplay
          muted
        >
          <source src="../assets/video-mobile.mp4" type="video/mp4" />
          Your browser does not support the video tag.
        </video>
      </div>
      <div class="my-64 text-center">
        <p class="subheading">Part of the Open Source Security Foundation</p>
        <div class="flex justify-center items-center my-16 mx-auto md:w-2/4 w-full px-32">
          <div
            class="w-6/12 md:4/12 flex justify-center md:mb-0 mb-32"
            v-for="(logo, index) in logos"
            :key="index"
          >
<<<<<<< HEAD
            <a href="https://openssf.org/" class="w-2/3 md:w-3/5 h-auto"><img class="w-full h-full" :src="logo.pathLong" /></a>
=======
            <img
              class="w-2/3 md:w-3/5 h-auto"
              :alt="`Logo ${index}`"
              :src="logo.pathLong"
            />
>>>>>>> 52597dd1
          </div>
        </div>
      </div>
    </section>
    <nuxt-content
      class="container md:flex justify-start pb-132"
      ref="nuxtContent"
      :document="page"
    />
  </div>
</template>

<script>
import { mapActions } from "vuex";
import Vue from "vue";
import CodeCopyButton from "../components/global/CodeCopyButton";

export default {
  transition(to, from) {
    if (!from) {
      return "slide-left";
    }
    const fromIndex = from.query.i;
    const toIndex = to.query.i;
    return toIndex < fromIndex ? "slide-right" : "slide-left";
  },
  components: {},

  async asyncData({ $content, params, error }) {
    // const slug = params.slug || "home";
    const page = await $content("home").fetch();
    const toc = page.toc;

    if (!page) {
      return error({ statusCode: 404, message: "Page not found" });
    }

    console.log(page);

    return {
      page,
      toc,
    };
  },
  data() {
    return {
      animation: "",
      tocs: [],
      logos: [],
      observer: null,
      observerOptions: {
        root: this.$refs.homeSection,
        rootMargin: "-50% 0% -50% 0%",
        threshold: 0,
      },
    };
  },
  head() {
    return this.page
      ? {
          title: this.page.title,
          titleTemplate: `%s · OSSF Scorecards`,
          script: [
            {
              src: "https://identity.netlify.com/v1/netlify-identity-widget.js",
            },
            {
              json: {
                "@context": "https://schema.org",
                "@type": "NewsArticle",
                mainEntityOfPage: {
                  "@type": "WebPage",
                  "@id": `${process.env.VUE_APP_FRONTEND + this.$route.path}`,
                },
                headline: `Home`,
                url: `${process.env.VUE_APP_FRONTEND + this.$route.path}`,
              },
              type: "application/ld+json",
            },
          ],
          meta: [
            { charset: "utf-8" },
            {
              name: "viewport",
              content: "width=device-width, initial-scale=1",
            },
            {
              hid: "description",
              name: "description",
              content: this.page.description,
            },
            { name: "format-detection", content: "telephone=no" },
            // Twitter Card
            {
              name: "twitter:card",
              content: process.env.VUE_APP_SITENAME,
            },
            { name: "twitter:title", content: this.page.title },
            {
              name: "twitter:description",
              content: this.page.description,
            },
            // image must be an absolute path
            {
              name: "twitter:image",
              content: "../assets/checks.png",
            },
            // Facebook OpenGraph
            { property: "og:title", content: this.page.title },
            {
              property: "og:site_name",
              content: process.env.VUE_APP_SITENAME,
            },
            { property: "og:type", content: "website" },
            {
              property: "og:image",
              content: "../assets/checks.png",
            },
            {
              property: "og:description",
              content: this.page.description,
            },
          ],
          link: [
            { rel: "icon", type: "image/x-icon", href: "/favicon.ico" },
            {
              rel: "canonical",
              href: `${process.env.VUE_APP_FRONTEND + this.$route.path}`,
            },
          ],
        }
      : null;
  },
  computed: {},

  created() {
    if (this.toc) {
      this.$nuxt.$emit("storeTocs", this.toc);
    }
  },
  beforeDestroy() {
    this.observer.disconnect();
  },
  mounted() {
    this.importAll(require.context("../assets/logos/", true, /\.svg$/));
    const videoD = this.$refs.videoD;
    const videoM = this.$refs.videoM;
    let playState = null;
    this.observer = new IntersectionObserver((entries) => {
      entries.forEach((entry) => {
        if (!entry.isIntersecting) {
          videoD.pause();
          videoM.pause();
          playState = false;
        } else {
          videoD.play();
          videoM.play();
          playState = true;
        }
      });
    }, this.observerOptions);

    this.observer.observe(videoD, videoM);

    const onVisibilityChange = () => {
      if (document.hidden || !playState) {
        videoD.pause();
        videoM.pause();
      } else {
        videoD.play();
        videoM.play();
      }
    };

    setTimeout(() => {
      const blocks = document.getElementsByClassName("nuxt-content-highlight");
      for (const block of blocks) {
        const CopyButton = Vue.extend(CodeCopyButton);
        const component = new CopyButton().$mount();
        block.appendChild(component.$el);
      }
    }, 100);

    document.addEventListener("visibilitychange", onVisibilityChange);
  },

  methods: {
    ...mapActions("settings", ["setHeaderColour"]),
    scrollToAnchorPoint(refName) {
      const el = document.getElementById(refName);
      el.scrollIntoView({ behavior: "smooth" });
      // this.$router.push({ hash: `#${refName}` });
    },
    importAll(r) {
      r.keys().forEach((key) => this.logos.push({ pathLong: r(key), pathShort: key }));
    },
  },
};
</script>
<style lang="scss"></style><|MERGE_RESOLUTION|>--- conflicted
+++ resolved
@@ -47,15 +47,11 @@
             v-for="(logo, index) in logos"
             :key="index"
           >
-<<<<<<< HEAD
-            <a href="https://openssf.org/" class="w-2/3 md:w-3/5 h-auto"><img class="w-full h-full" :src="logo.pathLong" /></a>
-=======
             <img
               class="w-2/3 md:w-3/5 h-auto"
               :alt="`Logo ${index}`"
               :src="logo.pathLong"
             />
->>>>>>> 52597dd1
           </div>
         </div>
       </div>
